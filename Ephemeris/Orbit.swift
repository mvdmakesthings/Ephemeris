//
//  Orbit.swift
//  Ephemeris
//
//  Created by Michael VanDyke on 4/23/20.
//  Copyright © 2020 Michael VanDyke. All rights reserved.
//

import Foundation

public struct Orbit {
    
    // MARK: - Size of Orbit
    
    /// Describes half of the size of the orbit path from Perigee to Apogee.
    /// Denoted by ( a ) in (km)
    public let semimajorAxis: Double
    
    // MARK: - Shape of Orbit
    
    /// Describes the shape of the orbital path.
    /// Denoted by ( e ) with a value between 0 and 1.
    public let eccentricity: Double
    
    // MARK: - Orientation of Orbit
    
    /// The "tilt" in degrees from the vectors perpandicular to the orbital and equatorial planes
    /// Denoted by ( i ) and is in degrees 0–180°
    public let inclination: Degrees
    
    /// The "swivel" of the orbital plane in degrees in reference to the vernal equinox to the 'node' that cooresponds
    /// with the object passing the equator in a northernly direction.
    /// Denoted by ( Ω ) in degrees
    public let rightAscensionOfAscendingNode: Degrees
    
    /// Describes the orientation of perigee on the orbital plane with reference to the right ascension of the ascending node
    /// Denoted by ( ω ) in degrees
    public let argumentOfPerigee: Degrees
    
    // MARK: - Position of Craft
    
    /// The true angle between the position of the craft relative to perigee along the orbital path.
    /// Denoted as (ν or θ)
    /// Range between 0–360°
    public var trueAnomaly: Degrees?
    
    /// The position of the craft with respect to the mean motion.
    /// Denoted as (M)
    ///
    /// https://www.youtube.com/watch?v=cf9Jh44kL20
    ///
    /// - Note: Calculated as
    ///     n = mean motion
    ///     t = time in motion
    ///     M = Current mean anomaly
    ///     M(Δt) = n(Δt) + M
    public let meanAnomaly: Degrees
    
    /// The average speed an object moves throughout an orbit.
    /// Denoted as (n)
    ///
    /// https://www.youtube.com/watch?v=cf9Jh44kL20
    ///
    /// - Note: Calculated as
    ///     M = Gravitational Constant of Earth (3.986004418e^5 km^3/ s^2)
    ///     a = Semimajor axis
    ///     Mean Motion (n) = sqrt( M / a^3 )
    public let meanMotion: Double
    
    // MARK: - Private
    private let twoLineElement: TwoLineElement
    
    // MARK: - Initializers
    public init(from twoLineElement: TwoLineElement) {
        self.semimajorAxis = Orbit.calculateSemimajorAxis(meanMotion: twoLineElement.meanMotion)
        self.eccentricity = twoLineElement.eccentricity
        self.inclination = twoLineElement.inclination
        self.rightAscensionOfAscendingNode = twoLineElement.rightAscension
        self.argumentOfPerigee = twoLineElement.argumentOfPerigee
        self.meanMotion = twoLineElement.meanMotion
        self.meanAnomaly = twoLineElement.meanAnomaly
        self.twoLineElement = twoLineElement
    }
    
    // MARK: - Functions

    /// Calculates the position of the orbiting object relative to earth.
    ///
    /// - Note:
    ///     Transform math used from https://www.csun.edu/~hcmth017/master/node20.html
    ///     Heavily inspired by ZeitSatTrack https://github.com/dhmspector/ZeitSatTrack Apache 2.0
    public func calculatePosition(at date: Date?) throws -> (x: Double, y: Double, z: Double) {
        
        // Current parameters at this specific time.
        let julianDate = Date.julianDay(from: date ?? Date())!

        // Calculate 3 anomalies
        let currentMeanAnomaly = self.meanAnomalyForJulianDate(julianDate: julianDate)
        let currentEccentricAnomaly = Orbit.calculateEccentricAnomaly(eccentricity: self.eccentricity, meanAnomaly: currentMeanAnomaly)
        let currentTrueAnomaly = try Orbit.calculateTrueAnomaly(eccentricity: self.eccentricity, eccentricAnomaly: currentEccentricAnomaly)
        
        // Calculate the XYZ coordinates on the orbital plane
        let orbitalRadius = self.semimajorAxis - (self.semimajorAxis * self.eccentricity) * cos(currentEccentricAnomaly.inRadians())
        let x = orbitalRadius * cos(currentTrueAnomaly.inRadians())
        let y = orbitalRadius * sin(currentTrueAnomaly.inRadians())
        let z = 0.0
        
        // Rotate about z''' by the argument of perigee.
        let argOfPerigeeRads = self.argumentOfPerigee.inRadians()
        let xByPerigee = cos(argOfPerigeeRads) * x - sin(argOfPerigeeRads) * y
        let yByPerigee = sin(argOfPerigeeRads) * x + cos(argOfPerigeeRads) * y
        let zByPerigee = z
        
        // Rotate about x'' axis by inclination.
        let inclinationRads = self.inclination.inRadians()
        let xInclination = xByPerigee;
        let yInclination = cos(inclinationRads) * yByPerigee - sin(inclinationRads) * zByPerigee
        let zInclination = sin(inclinationRads) * yByPerigee + cos(inclinationRads) * zByPerigee
        
        // Rotate about z' axis by right ascension of the ascending node.
        let raanRads = self.rightAscensionOfAscendingNode.inRadians()
        let xRaan = cos(raanRads) * xInclination - sin(raanRads) * yInclination
        let yRaan = sin(raanRads) * xInclination + cos(raanRads) * yInclination
        let zRaan = zInclination
        
        // Rotate about z axis by the rotation of the earth.
        let rotationFromGeocentric = Date.greenwichSideRealTime(from: julianDate)
        let rotationFromGeocentricRad = -rotationFromGeocentric
        let xFinal = cos(rotationFromGeocentricRad) * xRaan - sin(rotationFromGeocentricRad) * yRaan
        let yFinal = sin(rotationFromGeocentricRad) * xRaan + cos(rotationFromGeocentricRad) * yRaan
        let zFinal = zRaan
        
        // Geocoordinates
<<<<<<< HEAD
        let earthsRadius = PhysicalConstants.Earth.meanRadius
=======
        let earthsRadius = PhysicalConstants.Earth.radius
>>>>>>> f4fe2cfd
        let latitude = 90.0 - acos(zFinal / sqrt(xFinal * xFinal + yFinal * yFinal + zFinal * zFinal)).inDegrees()
        let longitude = atan2(yFinal, xFinal).inDegrees()
        let altitude = orbitalRadius - earthsRadius

        return (latitude, longitude, altitude)
    }
}

// MARK: - Private Functions

extension Orbit {
    private func meanAnomalyForJulianDate(julianDate: Double) -> Double {
        let epochJulianDate = Date.julianDayFromEpoch(epochYear: twoLineElement.epochYear, epochDayFraction: twoLineElement.epochDay)
        let daysSinceEpoch = julianDate - epochJulianDate
        let revolutionsSinceEpoch = self.meanMotion * daysSinceEpoch
        let meanAnomalyForJulianDate = self.meanAnomaly + revolutionsSinceEpoch * PhysicalConstants.Angle.degreesPerCircle
        let fullRevolutions = floor(meanAnomalyForJulianDate / PhysicalConstants.Angle.degreesPerCircle)
        let adjustedMeanAnomalyForJulianDate = meanAnomalyForJulianDate - PhysicalConstants.Angle.degreesPerCircle * fullRevolutions
        
        return adjustedMeanAnomalyForJulianDate
    }
}

// MARK: - Static Functions

extension Orbit {
    /// Used to describe the "size" of the orbit path which is half the distance between the perigee and apogee in km
    static func calculateSemimajorAxis(meanMotion: Double) -> Double {
        let earthsGravitationalConstant = PhysicalConstants.Earth.µ
        let motionRadsPerSecond = meanMotion / PhysicalConstants.Time.secondsPerDay
        let semimajorAxis = pow(earthsGravitationalConstant / (4.0 * pow(.pi, 2.0) * pow(motionRadsPerSecond, 2.0)), 1.0 / 3.0)
        return semimajorAxis // km
    }
    
    /// A helper variable that bridges the gap between the true anomaly (or the true position of an object from perigee)
    /// to the mean anomaly.
    ///
    /// https://www.sciencedirect.com/topics/engineering/eccentric-anomaly
    ///
    static func calculateEccentricAnomaly(eccentricity: Double, meanAnomaly: Degrees, accuracy: Double = PhysicalConstants.Calculation.defaultAccuracy, maxIterations: Int = PhysicalConstants.Calculation.maxIterations) -> Degrees {
        // Always convert degrees to radians before doing calculations
        let meanAnomaly: Radians = meanAnomaly.inRadians()
        var eccentricAnomaly: Radians = 0.0
        
        if meanAnomaly < .pi {
            eccentricAnomaly = meanAnomaly + eccentricity / 2
        } else {
            eccentricAnomaly = meanAnomaly - eccentricity / 2
        }
        
        var ratio = 1.0
        var iteration = 0
        
        repeat {
            let f = eccentricAnomaly - eccentricity * sin(eccentricAnomaly) - meanAnomaly
            let f2 = 1 - eccentricity * cos(eccentricAnomaly)
            ratio = f / f2
            eccentricAnomaly = eccentricAnomaly - ratio
            iteration += 1
        } while (ratio > accuracy && iteration <= maxIterations)
        
        return eccentricAnomaly.inDegrees()
    }
    
    /// The true angle relative to parigee and the position of the object along it's orbit path
    /// 
    static func calculateTrueAnomaly(eccentricity: Double, eccentricAnomaly: Degrees) throws -> Degrees {
        if eccentricity >= 1 { throw CalculationError.reachedSingularity }
        let E = eccentricAnomaly.inRadians()
        let trueAnomaly = (2.0 * atan2(sqrt(1 + eccentricity) * sin(E), sqrt(1 - eccentricity) * cos(E))).inDegrees()
        return trueAnomaly
    }
}

public enum CalculationError: Int, Error {
    case reachedSingularity = 1
}

extension CalculationError: LocalizedError {
    public var errorDescription: String? {
        switch self {
        case .reachedSingularity: return NSLocalizedString("Reached Singularity in calculation", comment: "reached singularity")
        }
    }
}<|MERGE_RESOLUTION|>--- conflicted
+++ resolved
@@ -131,11 +131,7 @@
         let zFinal = zRaan
         
         // Geocoordinates
-<<<<<<< HEAD
-        let earthsRadius = PhysicalConstants.Earth.meanRadius
-=======
         let earthsRadius = PhysicalConstants.Earth.radius
->>>>>>> f4fe2cfd
         let latitude = 90.0 - acos(zFinal / sqrt(xFinal * xFinal + yFinal * yFinal + zFinal * zFinal)).inDegrees()
         let longitude = atan2(yFinal, xFinal).inDegrees()
         let altitude = orbitalRadius - earthsRadius
